--- conflicted
+++ resolved
@@ -21,11 +21,7 @@
 cd gitrepo
 git init | python -c "import sys; print sys.stdin.read().replace('$(dirname $(pwd))/', '')"
 
-<<<<<<< HEAD
-git commit --allow-empty -m empty >/dev/null 2>/dev/null || echo "hg commit error"
-=======
 git commit --allow-empty -m empty | sed -E 's/.*([0-9a-f]{7})[]:]/Commit \1/'
->>>>>>> 9d7f65a8
 
 cd ..
 mkdir gitrepo2
