--- conflicted
+++ resolved
@@ -1,7 +1,5 @@
 Initialized empty Git repository in gitrepo/.git/
 
-<<<<<<< HEAD
-=======
 Commit 60fd61f initial
  0 files changed, 0 insertions(+), 0 deletions(-)
  create mode 100644 d1/f1
@@ -9,15 +7,14 @@
 Commit a2e8665 rename
  1 files changed, 0 insertions(+), 0 deletions(-)
  rename {d1 => d2}/f2 (100%)
->>>>>>> d9feaf6e
 Initialized empty Git repository in gitrepo2/.git/
 
 importing Hg objects into Git
 Counting objects: 8, done.
-Compressing objects:  25% (1/4)   
-Compressing objects:  50% (2/4)   
-Compressing objects:  75% (3/4)   
-Compressing objects: 100% (4/4)   
+Compressing objects:  25% (1/4)   +Compressing objects:  50% (2/4)   +Compressing objects:  75% (3/4)   +Compressing objects: 100% (4/4)    Compressing objects: 100% (4/4), done.
 Total 8 (delta 0), reused 0 (delta 0)
 importing Git objects into Hg
@@ -31,14 +28,14 @@
 importing Hg objects into Git
 at: 0/2
 creating and sending data
-commit 7d84da95f2caf7a65833ae580fe5a08a0c3cb6b2
+commit a2e8665d117167742ceb040f1669a73289d79ac8
 Author: test <test@example.org>
-Date:   Mon Jan 1 00:00:11 2007 +0000
+Date:   Mon Jan 1 00:00:00 2007 +0000
 
     rename
 
-commit 48e6424b6487f2a16e901f72fe52168b40278f5b
+commit 60fd61fbaca983e6d0ee911668ef7547abbf720c
 Author: test <test@example.org>
-Date:   Mon Jan 1 00:00:10 2007 +0000
+Date:   Mon Jan 1 00:00:00 2007 +0000
 
     initial