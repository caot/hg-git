--- conflicted
+++ resolved
@@ -33,19 +33,11 @@
 mkdir d1
 touch d1/f1 d1/f2
 git add d1/f1 d1/f2
-<<<<<<< HEAD
-commit -m initial
-
-mkdir d2
-git mv d1/f2 d2/f2
-commit -m 'rename'
-=======
 git commit -m initial | sed -E 's/.*([0-9a-f]{7})[]:]/Commit \1/'
 
 mkdir d2
 git mv d1/f2 d2/f2
 git commit -m 'rename' | sed -E 's/.*([0-9a-f]{7})[]:]/Commit \1/'
->>>>>>> 9d7f65a8
 
 cd ..
 mkdir gitrepo2
